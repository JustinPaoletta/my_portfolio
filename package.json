--- conflicted
+++ resolved
@@ -56,12 +56,8 @@
     "@vitest/ui": "^4.0.5",
     "commit-and-tag-version": "^12.6.1",
     "dotenv": "^17.2.3",
-<<<<<<< HEAD
     "esbuild": "^0.25.12",
-    "eslint": "^9.39.1",
-=======
     "eslint": "^9.39.2",
->>>>>>> 659eaf06
     "eslint-config-prettier": "^10.1.8",
     "eslint-plugin-jsx-a11y": "^6.10.2",
     "eslint-plugin-prettier": "^5.5.4",
