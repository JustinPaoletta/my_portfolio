--- conflicted
+++ resolved
@@ -2,11 +2,7 @@
 <urlset xmlns="http://www.sitemaps.org/schemas/sitemap/0.9">
   <url>
     <loc>https://jpengineering.dev/</loc>
-<<<<<<< HEAD
-    <lastmod>2025-12-07</lastmod>
-=======
     <lastmod>2025-12-24</lastmod>
->>>>>>> 5b6be154
     <changefreq>monthly</changefreq>
     <priority>1.0</priority>
   </url>
